--- conflicted
+++ resolved
@@ -273,8 +273,8 @@
         self.height, self.width = self.get_term_hw()
         cursor_dy = self.get_cursor_vertical_diff()
         self.scroll_offset -= cursor_dy
-        logging.info('sigwinch! Changed from %r to %r', (old_rows, old_columns), (self.height, self.width))
-        logging.info('decreasing scroll offset by %d to %d', cursor_dy, self.scroll_offset)
+        logger.info('sigwinch! Changed from %r to %r', (old_rows, old_columns), (self.height, self.width))
+        logger.info('decreasing scroll offset by %d to %d', cursor_dy, self.scroll_offset)
 
     def startup(self):
         """
@@ -295,13 +295,8 @@
 
     def clean_up_current_line_for_exit(self):
         """Called when trying to exit to prep for final paint"""
-<<<<<<< HEAD
         logger.debug('unhighlighting paren for exit')
-        self.cursor_offset_in_line = -1
-=======
-        logging.debug('unhighlighting paren for exit')
         self.cursor_offset = -1
->>>>>>> 70efe4b7
         self.unhighlight_paren()
 
     ## Event handling
@@ -322,14 +317,6 @@
             else:
                 assert self.coderunner.code_is_waiting
                 self.run_code_and_maybe_finish()
-<<<<<<< HEAD
-        elif isinstance(e, events.WindowChangeEvent):
-            logger.debug('window change to %d %d', e.width, e.height)
-            self.scroll_offset -= e.cursor_dy
-            self.width, self.height = e.width, e.height
-
-=======
->>>>>>> 70efe4b7
         elif self.status_bar.has_focus:
             return self.status_bar.process_event(e)
 
@@ -463,11 +450,7 @@
             """returns true if all characters on current line before cursor are whitespace"""
             return self.current_line[:self.cursor_offset].strip()
 
-<<<<<<< HEAD
-        logger.debug('self.matches: %r', self.matches)
-=======
-        logging.debug('self.matches_iter.matches: %r', self.matches_iter.matches)
->>>>>>> 70efe4b7
+        logger.debug('self.matches_iter.matches: %r', self.matches_iter.matches)
         if not only_whitespace_left_of_cursor():
             front_white = (len(self.current_line[:self.cursor_offset]) -
                 len(self.current_line[:self.cursor_offset].lstrip()))
@@ -476,25 +459,9 @@
                 self.add_normal_character(' ')
             return
 
-<<<<<<< HEAD
-        #TODO I'm not sure what's going on in the next 10 lines, particularly list_win_visible
-        # get the (manually typed or common-sequence completed from manually typed) current word
-        if self.matches_iter:
-            cw = self.matches_iter.current_word
-        else:
-            self.complete(tab=True) #TODO why do we call this here?
-            if not self.config.auto_display_list and not self.list_win_visible:
-                return True #TODO why?
-            cw = self.current_string() or self.current_word
-            logger.debug('current string: %r', self.current_string())
-            logger.debug('current word: %r', self.current_word)
-            if not cw:
-                return
-=======
         # run complete() if we aren't already iterating through matches
         if not self.matches_iter:
             self.list_win_visible = self.complete(tab=True)
->>>>>>> 70efe4b7
 
         # 3. check to see if we can expand the current word
         if self.matches_iter.is_cseq():
@@ -705,16 +672,11 @@
     def current_line_formatted(self):
         """The colored current line (no prompt, not wrapped)"""
         if self.config.syntax:
-<<<<<<< HEAD
-            fs = bpythonparse(format(self.tokenize(self._current_line), self.formatter))
-            logger.debug('Display line %r -> %r', self._current_line, fs)
-=======
             fs = bpythonparse(format(self.tokenize(self.current_line), self.formatter))
             if self.rl_history.saved_line in self.current_line:
                 if self.config.curtsies_right_arrow_completion:
                     fs = fmtfuncs.on_magenta(self.rl_history.saved_line).join(fs.split(self.rl_history.saved_line))
-            logging.debug('Display line %r -> %r', self.current_line, fs)
->>>>>>> 70efe4b7
+            logger.debug('Display line %r -> %r', self.current_line, fs)
         else:
             fs = fmtstr(self.current_line)
         if hasattr(self, 'old_fs') and str(fs) != str(self.old_fs):
@@ -728,44 +690,6 @@
         return self.display_lines + self.display_buffer_lines
 
     @property
-<<<<<<< HEAD
-    def current_word(self):
-        """Returns the "current word", based on what's directly left of the cursor.
-        examples inclue "socket.socket.metho" or "self.reco" or "yiel"
-
-        cw() is currently an alias, but cw() is used by bpyton.repl.Repl
-        so must match its definition of current word - changing how it behaves
-        has many repercussions.
-        """
-
-        start, end, word = self._get_current_word()
-        return word
-
-    def _get_current_word(self):
-        pos = self.cursor_offset_in_line
-
-        matches = list(re.finditer(r'[\w_][\w0-9._]*[(]?', self._current_line))
-        start = pos
-        end = pos
-        word = None
-        for m in matches:
-            if m.start() < pos and m.end() >= pos:
-                start = m.start()
-                end = m.end()
-                word = m.group()
-        return (start, end, word)
-
-    @current_word.setter
-    def current_word(self, value):
-        # current word means word cursor is at the end of
-        start, end, word = self._get_current_word()
-
-        self._current_line = self._current_line[:start] + value + self._current_line[end:]
-        self.cursor_offset_in_line = start + len(value)
-
-    @property
-=======
->>>>>>> 70efe4b7
     def display_buffer_lines(self):
         """The display lines (wrapped, colored, with prompts) for the current buffer"""
         lines = []
@@ -1005,15 +929,7 @@
         Supposed to parse and echo a formatted string with appropriate attributes.
         It's not supposed to update the screen if it's reevaluating the code (as it
         does with undo)."""
-<<<<<<< HEAD
         logger.debug("echo called with %r" % msg)
-    def cw(self):
-        """Returns the "current word", based on what's directly left of the cursor.
-        examples inclue "socket.socket.metho" or "self.reco" or "yiel" """
-        return self.current_word
-=======
-        logging.debug("echo called with %r" % msg)
->>>>>>> 70efe4b7
     @property
     def cpos(self):
         "many WATs were had - it's the pos from the end of the line back"""
