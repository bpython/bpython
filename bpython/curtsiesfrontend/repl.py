import code
import contextlib
import errno
import greenlet
import logging
import os
import re
import signal
import subprocess
import sys
import tempfile
import threading
import unicodedata

from bpython import autocomplete
from bpython.repl import Repl as BpythonRepl
from bpython.config import Struct, loadini, default_config_path
from bpython.formatter import BPythonFormatter
from pygments import format
from pygments.lexers import PythonLexer
from pygments.formatters import TerminalFormatter
from bpython import importcompletion
from bpython import translations
translations.init()
from bpython.translations import _
from bpython._py3compat import py3
import bpython

from curtsies import FSArray, fmtstr, FmtStr, Termmode
from curtsies.bpythonparse import parse as bpythonparse
from curtsies.bpythonparse import func_for_letter, color_for_letter
from curtsies import fmtfuncs
from curtsies import events
import curtsies

from bpython.curtsiesfrontend.manual_readline import char_sequences as rl_char_sequences
from bpython.curtsiesfrontend.manual_readline import get_updated_char_sequences
from bpython.curtsiesfrontend.interaction import StatusBar
from bpython.curtsiesfrontend import sitefix; sitefix.monkeypatch_quit()
import bpython.curtsiesfrontend.replpainter as paint
from bpython.curtsiesfrontend.coderunner import CodeRunner, FakeOutput

#TODO other autocomplete modes (also fix in other bpython implementations)

from curtsies.configfile_keynames import keymap as key_dispatch

logger = logging.getLogger(__name__)

HELP_MESSAGE = """Thanks for using bpython!

See http://bpython-interpreter.org/ for info, http://docs.bpython-interpreter.org/ for docs, and https://github.com/bpython/bpython for source.
Please report issues at https://github.com/bpython/bpython/issues

Try using undo ({config.undo_key})!
Edit the current line ({config.edit_current_block_key}) or the entire session ({config.external_editor_key}) in an external editor! (currently {config.editor})
Save sessions ({config.save_key}) or post them to pastebins ({config.pastebin_key})! Current pastebin helper: {config.pastebin_helper}
Re-execute the current session and reload all modules to test out changes to a module!
Toggle auto-reload mode to re-execute the current session when a module you've imported is modified!

Use bpython-curtsies -i your_script.py to run a file in interactive mode (interpreter in namespace of script).
Use bpython-curtsies -t your_script.py to paste in the contents of a file, as though you typed them.

Use a config file at {config_file_location} to customize keys and behavior of bpython.
See {example_config_url} for an example config file.
"""

class FakeStdin(object):
    """Stdin object user code references so sys.stdin.read() asked user for interactive input"""
    def __init__(self, coderunner, repl):
        self.coderunner = coderunner
        self.repl = repl
        self.has_focus = False # whether FakeStdin receives keypress events
        self.current_line = ''
        self.cursor_offset = 0
        self.old_num_lines = 0
        self.readline_results = []

    def process_event(self, e):
        assert self.has_focus
        logger.debug('fake input processing event %r', e)
        if isinstance(e, events.PasteEvent):
            for ee in e.events:
                if ee not in rl_char_sequences:
                    self.add_input_character(ee)
        elif e in rl_char_sequences:
            self.cursor_offset, self.current_line = rl_char_sequences[e](self.cursor_offset, self.current_line)
        elif isinstance(e, events.SigIntEvent):
            self.coderunner.sigint_happened_in_main_greenlet = True
            self.has_focus = False
            self.current_line = ''
            self.cursor_offset = 0
            self.repl.run_code_and_maybe_finish()
        elif e in ["<ESC>"]:
            pass
        elif e in ['<Ctrl-d>']:
            if self.current_line == '':
                self.repl.send_to_stdin('\n')
                self.has_focus = False
                self.current_line = ''
                self.cursor_offset = 0
                self.repl.run_code_and_maybe_finish(for_code='')
            else:
                pass
        elif e in ["\n", "\r", "<Ctrl-j>", "<Ctrl-m>"]:
            line = self.current_line
            self.repl.send_to_stdin(line + '\n')
            self.has_focus = False
            self.current_line = ''
            self.cursor_offset = 0
            self.repl.run_code_and_maybe_finish(for_code=line+'\n')
        else: # add normal character
            self.add_input_character(e)

        if self.current_line.endswith(("\n", "\r")):
            pass
        else:
            self.repl.send_to_stdin(self.current_line)

    def add_input_character(self, e):
        if e == '<SPACE>': e = ' '
        if e.startswith('<') and e.endswith('>'): return
        assert len(e) == 1, 'added multiple characters: %r' % e
        logger.debug('adding normal char %r to current line', e)

        c = e if py3 else e.encode('utf8')
        self.current_line = (self.current_line[:self.cursor_offset] +
                             c +
                             self.current_line[self.cursor_offset:])
        self.cursor_offset += 1

    def readline(self):
        self.has_focus = True
        self.repl.send_to_stdin(self.current_line)
        value = self.coderunner.request_from_main_greenlet()
        self.readline_results.append(value)
        return value

    def readlines(self, size=-1):
        return list(iter(self.readline, ''))

    def __iter__(self):
        return iter(self.readlines())

    def isatty(self):
        return True

    def flush(self):
        """Flush the internal buffer. This is a no-op. Flushing stdin
        doesn't make any sense anyway."""

    def write(self, value):
        # XXX IPython expects sys.stdin.write to exist, there will no doubt be
        # others, so here's a hack to keep them happy
        raise IOError(errno.EBADF, "sys.stdin is read-only")

    @property
    def encoding(self):
        return 'UTF8'

    #TODO write a read() method

class ReevaluateFakeStdin(object):
    """Stdin mock used during reevaluation (undo) so raw_inputs don't have to be reentered"""
    def __init__(self, fakestdin, repl):
        self.fakestdin = fakestdin
        self.repl = repl
        self.readline_results = fakestdin.readline_results[:]
    def readline(self):
        if self.readline_results:
            value = self.readline_results.pop(0)
        else:
            value = 'no saved input available'
        self.repl.send_to_stdout(value)
        return value

class Repl(BpythonRepl):
    """Python Repl

    Reacts to events like
     -terminal dimensions and change events
     -keystrokes
    Behavior altered by
     -number of scroll downs that were necessary to render array after each display
     -initial cursor position
    outputs:
     -2D array to be rendered

    Repl is mostly view-independent state of Repl - but self.width and self.height
    are important for figuring out how to wrap lines for example.
    Usually self.width and self.height should be set by receiving a window resize event,
    not manually set to anything - as long as the first event received is a window
    resize event, this works fine.
    """

    ## initialization, cleanup
    def __init__(self, locals_=None, config=None,
            request_refresh=lambda: None, get_term_hw=lambda:(50, 10),
            get_cursor_vertical_diff=lambda: 0, banner=None, interp=None, interactive=True,
            orig_tcattrs=None):
        """
        locals_ is a mapping of locals to pass into the interpreter
        config is a bpython config.Struct with config attributes
        request_refresh is a function that will be called when the Repl
            wants to refresh the display, but wants control returned to it afterwards
        get_term_hw is a function that returns the current width and height
            of the terminal
        get_cursor_vertical_diff is a function that returns how the cursor moved
            due to a window size change
        banner is a string to display briefly in the status bar
        interp is an interpreter to use
        """

        logger.debug("starting init")

        if config is None:
            config = Struct()
            loadini(config, default_config_path())

        self.weak_rewind = bool(locals_ or interp) # If creating a new interpreter on undo
                                                   # would be unsafe because initial
                                                   # state was passed in
        if interp is None:
            interp = code.InteractiveInterpreter(locals=locals_)
        if banner is None:
            banner = _('Welcome to bpython! Press <%s> for help.') % config.help_key
        config.autocomplete_mode = autocomplete.SIMPLE # only one implemented currently
        if config.cli_suggestion_width <= 0 or config.cli_suggestion_width > 1:
            config.cli_suggestion_width = 1

        self.reevaluating = False
        self.fake_refresh_requested = False
        def smarter_request_refresh():
            if self.reevaluating or self.paste_mode:
                self.fake_refresh_requested = True
            else:
                request_refresh()
        self.request_refresh = smarter_request_refresh
        self.get_term_hw = get_term_hw
        self.get_cursor_vertical_diff = get_cursor_vertical_diff

        self.status_bar = StatusBar(banner, _(
            " <%s> Rewind  <%s> Save  <%s> Pastebin <%s> Editor"
            ) % (config.undo_key, config.save_key, config.pastebin_key, config.external_editor_key),
            refresh_request=self.request_refresh
            )
        self.rl_char_sequences = get_updated_char_sequences(key_dispatch, config)
        logger.debug("starting parent init")
        super(Repl, self).__init__(interp, config)
        #TODO bring together all interactive stuff - including current directory in path?
        if interactive:
            self.startup()
        self.formatter = BPythonFormatter(config.color_scheme)
        self.interact = self.status_bar # overwriting what bpython.Repl put there
                                        # interact is called to interact with the status bar,
                                        # so we're just using the same object
        self.current_line = '' # line currently being edited, without '>>> '
        self.current_stdouterr_line = '' # current line of output - stdout and stdin go here
        self.display_lines = [] # lines separated whenever logical line
                                # length goes over what the terminal width
                                # was at the time of original output
        self.history = [] # this is every line that's been executed;
                          # it gets smaller on rewind
        self.display_buffer = [] # formatted version of lines in the buffer
                                 # kept around so we can unhighlight parens
                                 # using self.reprint_line as called by
                                 # bpython.Repl
        self.scroll_offset = 0 # how many times display has been scrolled down
                               # because there wasn't room to display everything
        self.cursor_offset = 0 # from the left, 0 means first char
        self.orig_tcattrs = orig_tcattrs # useful for shelling out with normal terminal

        self.coderunner = CodeRunner(self.interp, self.request_refresh)
        self.stdout = FakeOutput(self.coderunner, self.send_to_stdout)
        self.stderr = FakeOutput(self.coderunner, self.send_to_stderr)
        self.stdin = FakeStdin(self.coderunner, self)

        self.request_paint_to_clear_screen = False # next paint should clear screen
        self.last_events = [None] * 50
        self.presentation_mode = False
        self.paste_mode = False
        self.current_match = None
        self.list_win_visible = False

        self.original_modules = sys.modules.keys()

        self.width = None  # will both be set by a window resize event
        self.height = None

    def __enter__(self):
        self.orig_stdout = sys.stdout
        self.orig_stderr = sys.stderr
        self.orig_stdin = sys.stdin
        sys.stdout = self.stdout
        sys.stderr = self.stderr
        sys.stdin = self.stdin
        self.orig_sigwinch_handler = signal.getsignal(signal.SIGWINCH)
        signal.signal(signal.SIGWINCH, self.sigwinch_handler)
        return self

    def __exit__(self, *args):
        sys.stdin = self.orig_stdin
        sys.stdout = self.orig_stdout
        sys.stderr = self.orig_stderr
        signal.signal(signal.SIGWINCH, self.orig_sigwinch_handler)

    def sigwinch_handler(self, signum, frame):
        old_rows, old_columns = self.height, self.width
        self.height, self.width = self.get_term_hw()
        cursor_dy = self.get_cursor_vertical_diff()
        self.scroll_offset -= cursor_dy
        logger.info('sigwinch! Changed from %r to %r', (old_rows, old_columns), (self.height, self.width))
        logger.info('decreasing scroll offset by %d to %d', cursor_dy, self.scroll_offset)

    def startup(self):
        """
        Execute PYTHONSTARTUP file if it exits. Call this after front
        end-specific initialisation.
        """
        filename = os.environ.get('PYTHONSTARTUP')
        if filename:
            if os.path.isfile(filename):
                with open(filename, 'r') as f:
                    if py3:
                        #TODO runsource has a new signature in PY3
                        self.interp.runsource(f.read(), filename, 'exec')
                    else:
                        self.interp.runsource(f.read(), filename, 'exec')
            else:
                raise IOError("Python startup file (PYTHONSTARTUP) not found at %s" % filename)

    def clean_up_current_line_for_exit(self):
        """Called when trying to exit to prep for final paint"""
        logger.debug('unhighlighting paren for exit')
        self.cursor_offset = -1
        self.unhighlight_paren()

    ## Event handling
    def process_event(self, e):
        """Returns True if shutting down, otherwise returns None.
        Mostly mutates state of Repl object"""
        # event names uses here are curses compatible, or the full names
        # for a full list of what should have pretty names, see curtsies.events.CURSES_TABLE

        if not isinstance(e, events.Event):
            self.last_events.append(e)
            self.last_events.pop(0)

        logger.debug("processing event %r", e)
        if isinstance(e, events.RefreshRequestEvent):
            if self.status_bar.has_focus:
                self.status_bar.process_event(e)
            else:
                assert self.coderunner.code_is_waiting
                self.run_code_and_maybe_finish()
        elif self.status_bar.has_focus:
            return self.status_bar.process_event(e)

        # handles paste events for both stdin and repl
        elif isinstance(e, events.PasteEvent):
            ctrl_char = compress_paste_event(e)
            if ctrl_char is not None:
                return self.process_event(ctrl_char)
            with self.in_paste_mode():
                for ee in e.events:
                    if self.stdin.has_focus:
                        self.stdin.process_event(ee)
                    else:
                        self.process_simple_event(ee)
            self.update_completion()

        elif self.stdin.has_focus:
            return self.stdin.process_event(e)

        elif isinstance(e, events.SigIntEvent):
            logger.debug('received sigint event')
            self.keyboard_interrupt()
            self.update_completion()
            return

        elif (e in ("<RIGHT>", '<Ctrl-f>') and self.config.curtsies_right_arrow_completion
                and self.cursor_offset == len(self.current_line)):
            self.current_line += self.current_suggestion
            self.cursor_offset = len(self.current_line)
            self.update_completion()

        elif e in self.rl_char_sequences:
            self.cursor_offset, self.current_line = self.rl_char_sequences[e](self.cursor_offset, self.current_line)
            self.update_completion()
            self.rl_history.reset()

        # readline history commands
        elif e in ("<UP>",) + key_dispatch[self.config.up_one_line_key]:
            self.rl_history.enter(self.current_line)
            self.current_line = self.rl_history.back(False,
                    search=self.config.curtsies_right_arrow_completion)
            self.cursor_offset = len(self.current_line)

        elif e in ("<DOWN>",) + key_dispatch[self.config.down_one_line_key]:
            self.rl_history.enter(self.current_line)
            self.current_line = self.rl_history.forward(False,
                    search=self.config.curtsies_right_arrow_completion)
            self.cursor_offset = len(self.current_line)

        elif e in key_dispatch[self.config.search_key]: #TODO Not Implemented
            pass
        #TODO add rest of history commands

        # Need to figure out what these are, but I think they belong in manual_realine
        # under slightly different names
        elif e in key_dispatch[self.config.cut_to_buffer_key]: #TODO Not Implemented
            pass
        elif e in key_dispatch[self.config.yank_from_buffer_key]: #TODO Not Implemented
            pass

        elif e in key_dispatch[self.config.clear_screen_key]:
            self.request_paint_to_clear_screen = True
        elif e in key_dispatch[self.config.last_output_key]: #TODO Not Implemented
            pass
        elif e in key_dispatch[self.config.show_source_key]:
            source = self.get_source_of_current_name()
            if source is None:
                self.status_bar.message(_('Cannot show source.'))
            else:
                if self.config.highlight_show_source:
                    source = format(PythonLexer().get_tokens(source), TerminalFormatter())
                self.pager(source)
        elif e in key_dispatch[self.config.help_key]:
            self.pager(self.help_text())
        elif e in key_dispatch[self.config.suspend_key]:
            raise SystemExit()
        elif e in ("<Ctrl-d>",):
            if self.current_line == '':
                raise SystemExit()
        elif e in key_dispatch[self.config.exit_key]:
                raise SystemExit()
        elif e in ("\n", "\r", "<PADENTER>", "<Ctrl-j>", "<Ctrl-m>"):
            self.on_enter()
        elif e == '<TAB>': # tab
            self.on_tab()
            self.rl_history.reset()
        elif e in ("<Shift-TAB>",):
            self.on_tab(back=True)
            self.rl_history.reset()
        elif e in key_dispatch[self.config.reimport_key]:
            self.clear_modules_and_reevaluate()
            self.update_completion()
        elif e in key_dispatch[self.config.undo_key]: #ctrl-r for undo
            self.undo()
            self.update_completion()
        elif e in key_dispatch[self.config.save_key]: # ctrl-s for save
            g = greenlet.greenlet(self.write2file)
            g.switch()
        elif e in key_dispatch[self.config.pastebin_key]: # F8 for pastebin
            g = greenlet.greenlet(self.pastebin)
            g.switch()
        elif e in key_dispatch[self.config.external_editor_key]:
            self.send_session_to_external_editor()
<<<<<<< HEAD
            self.rl_history.reset()
        elif e in ["<Ctrl-x>"]:
=======
        #TODO add PAD keys hack as in bpython.cli
        elif e in key_dispatch[self.config.edit_current_block_key]:
>>>>>>> 5a198649
            self.send_current_block_to_external_editor()
        elif e in ["<ESC>"]: #ESC
            pass
        elif e in ["<SPACE>"]:
            self.add_normal_character(' ')
            self.update_completion()
        else:
            self.add_normal_character(e)
            self.rl_history.reset()
            self.update_completion()

    def on_enter(self, insert_into_history=True):
        self.cursor_offset = -1 # so the cursor isn't touching a paren
        self.unhighlight_paren()        # in unhighlight_paren
        self.highlighted_paren = None

        self.rl_history.append(self.current_line)
        self.rl_history.last()
        self.history.append(self.current_line)
        self.push(self.current_line, insert_into_history=insert_into_history)

    def on_tab(self, back=False):
        """Do something on tab key
        taken from bpython.cli

        Does one of the following:
        1) add space to move up to the next %4==0 column
        2) complete the current word with characters common to all completions and
        3) select the first or last match
        4) select the next or previous match if already have a match
        """

        def only_whitespace_left_of_cursor():
            """returns true if all characters on current line before cursor are whitespace"""
            return self.current_line[:self.cursor_offset].strip()

        logger.debug('self.matches_iter.matches: %r', self.matches_iter.matches)
        if not only_whitespace_left_of_cursor():
            front_white = (len(self.current_line[:self.cursor_offset]) -
                len(self.current_line[:self.cursor_offset].lstrip()))
            to_add = 4 - (front_white % self.config.tab_length)
            for _ in range(to_add):
                self.add_normal_character(' ')
            return

        # run complete() if we aren't already iterating through matches
        if not self.matches_iter:
            self.list_win_visible = self.complete(tab=True)

        # 3. check to see if we can expand the current word
        if self.matches_iter.is_cseq():
            self.cursor_offset, self.current_line = self.matches_iter.substitute_cseq()
            if not self.matches_iter:
                self.list_win_visible = self.complete()

        elif self.matches_iter.matches:
            self.current_match = back and self.matches_iter.previous() \
                                  or self.matches_iter.next()
            self.cursor_offset, self.current_line = self.matches_iter.cur_line()

    def process_simple_event(self, e):
        if e in ("\n", "\r", "PAD_ENTER"):
            self.on_enter()
            while self.fake_refresh_requested:
                self.fake_refresh_requested = False
                self.process_event(events.RefreshRequestEvent())
        elif isinstance(e, events.Event):
            pass # ignore events
        else:
            self.add_normal_character(e)

    def send_current_block_to_external_editor(self, filename=None):
        text = self.send_to_external_editor(self.get_current_block())
        lines = [line for line in text.split('\n')]
        while lines and not lines[-1].split():
            lines.pop()
        events = '\n'.join(lines + ([''] if len(lines) == 1 else ['', '']))
        self.clear_current_block()
        with self.in_paste_mode():
            for e in events:
                self.process_simple_event(e)
        self.current_line = ''
        self.cursor_offset = len(self.current_line)

    def send_session_to_external_editor(self, filename=None):
        for_editor = '### current bpython session - file will be reevaluated, ### lines will not be run\n'.encode('utf8')
        for_editor += ('\n'.join(line[4:] if line[:4] in ('... ', '>>> ') else '### '+line
                       for line in self.getstdout().split('\n')).encode('utf8'))
        text = self.send_to_external_editor(for_editor)
        lines = text.split('\n')
        self.history = [line for line in lines if line[:4] != '### ']
        self.reevaluate(insert_into_history=True)
        self.current_line = lines[-1][4:]
        self.cursor_offset = len(self.current_line)

    def clear_modules_and_reevaluate(self):
        cursor, line = self.cursor_offset, self.current_line
        for modname in sys.modules.keys():
            if modname not in self.original_modules:
                del sys.modules[modname]
        self.reevaluate(insert_into_history=True)
        self.cursor_offset, self.current_line = cursor, line

    ## Handler Helpers
    def add_normal_character(self, char):
        if len(char) > 1 or is_nop(char):
            return
        self.current_line = (self.current_line[:self.cursor_offset] +
                             char +
                             self.current_line[self.cursor_offset:])
        self.cursor_offset += 1
        if self.config.cli_trim_prompts and self.current_line.startswith(">>> "):
            self.current_line = self.current_line[4:]
            self.cursor_offset = max(0, self.cursor_offset - 4)

    def update_completion(self, tab=False):
        """Update autocomplete info; self.matches_iter and self.argspec"""
        self.list_win_visible = BpythonRepl.complete(self, tab)
        #look for history stuff

    def push(self, line, insert_into_history=True):
        """Push a line of code onto the buffer, start running the buffer

        If the interpreter successfully runs the code, clear the buffer
        """
        if self.paste_mode:
            self.saved_indent = 0
        else:
            indent = len(re.match(r'[ ]*', line).group())
            if line.endswith(':'):
                indent = max(0, indent + self.config.tab_length)
            elif line and line.count(' ') == len(line):
                indent = max(0, indent - self.config.tab_length)
            elif line and ':' not in line and line.strip().startswith(('return', 'pass', 'raise', 'yield')):
                indent = max(0, indent - self.config.tab_length)
            self.saved_indent = indent

        #current line not added to display buffer if quitting #TODO I don't understand this comment
        if self.config.syntax:
            display_line = bpythonparse(format(self.tokenize(line), self.formatter))
            # careful: self.tokenize requires that the line not be in self.buffer yet!

            logger.debug('display line being pushed to buffer: %r -> %r', line, display_line)
            self.display_buffer.append(display_line)
        else:
            self.display_buffer.append(fmtstr(line))

        if insert_into_history:
            self.insert_into_history(line)
        self.buffer.append(line)

        code_to_run = '\n'.join(self.buffer)

        logger.debug('running %r in interpreter', self.buffer)
        try:
            c = bool(code.compile_command('\n'.join(self.buffer)))
            self.saved_predicted_parse_error = False
        except (ValueError, SyntaxError, OverflowError):
            c = self.saved_predicted_parse_error = True
        if c:
            logger.debug('finished - buffer cleared')
            self.display_lines.extend(self.display_buffer_lines)
            self.display_buffer = []
            self.buffer = []
            self.cursor_offset = 0

        self.coderunner.load_code(code_to_run)
        self.run_code_and_maybe_finish()

    def run_code_and_maybe_finish(self, for_code=None):
        r = self.coderunner.run_code(for_code=for_code)
        if r:
            logger.debug("----- Running finish command stuff -----")
            logger.debug("saved_indent: %r", self.saved_indent)
            err = self.saved_predicted_parse_error
            self.saved_predicted_parse_error = False

            indent = self.saved_indent
            if err:
                indent = 0

            #TODO This should be printed ABOVE the error that just happened instead
            # or maybe just thrown away and not shown
            if self.current_stdouterr_line:
                self.display_lines.extend(paint.display_linize(self.current_stdouterr_line, self.width))
                self.current_stdouterr_line = ''

            self.current_line = ' '*indent
            self.cursor_offset = len(self.current_line)
            self.update_completion()

    def keyboard_interrupt(self):
        #TODO factor out the common cleanup from running a line
        self.cursor_offset = -1
        self.unhighlight_paren()
        self.display_lines.extend(self.display_buffer_lines)
        self.display_lines.extend(paint.display_linize(self.current_cursor_line, self.width))
        self.display_lines.extend(paint.display_linize("KeyboardInterrupt", self.width))
        self.clear_current_block(remove_from_history=False)

    def unhighlight_paren(self):
        """modify line in self.display_buffer to unhighlight a paren if possible

        self.highlighted_paren should be a line in ?
        """
        if self.highlighted_paren is not None and self.config.syntax:
            lineno, saved_tokens = self.highlighted_paren
            if lineno == len(self.display_buffer):
                # then this is the current line, so don't worry about it
                return
            self.highlighted_paren = None
            logger.debug('trying to unhighlight a paren on line %r', lineno)
            logger.debug('with these tokens: %r', saved_tokens)
            new = bpythonparse(format(saved_tokens, self.formatter))
            self.display_buffer[lineno] = self.display_buffer[lineno].setslice_with_length(0, len(new), new, len(self.display_buffer[lineno]))

    def clear_current_block(self, remove_from_history=True):
        self.display_buffer = []
        if remove_from_history:
            [self.history.pop() for _ in self.buffer]
        self.buffer = []
        self.cursor_offset = 0
        self.saved_indent = 0
        self.current_line = ''
        self.cursor_offset = len(self.current_line)

    def get_current_block(self):
        return '\n'.join(self.buffer + [self.current_line])

    def send_to_stdout(self, output):
        lines = output.split('\n')
        logger.debug('display_lines: %r', self.display_lines)
        self.current_stdouterr_line += lines[0]
        if len(lines) > 1:
            self.display_lines.extend(paint.display_linize(self.current_stdouterr_line, self.width, blank_line=True))
            self.display_lines.extend(sum([paint.display_linize(line, self.width, blank_line=True) for line in lines[1:-1]], []))
            self.current_stdouterr_line = lines[-1]
        logger.debug('display_lines: %r', self.display_lines)

    def send_to_stderr(self, error):
        #self.send_to_stdout(error)
        self.display_lines.extend([func_for_letter(self.config.color_scheme['error'])(line)
                                   for line in sum([paint.display_linize(line, self.width)
                                                    for line in error.split('\n')], [])])

    def send_to_stdin(self, line):
        if line.endswith('\n'):
            self.display_lines.extend(paint.display_linize(self.current_output_line, self.width))
            self.current_output_line = ''
        #self.display_lines = self.display_lines[:len(self.display_lines) - self.stdin.old_num_lines]
        #lines = paint.display_linize(line, self.width)
        #self.stdin.old_num_lines = len(lines)
        #self.display_lines.extend(paint.display_linize(line, self.width))
        pass


    ## formatting, output
    @property
    def done(self):
        """Whether the last block is complete - which prompt to use, ps1 or ps2"""
        return not self.buffer

    @property
    def current_line_formatted(self):
        """The colored current line (no prompt, not wrapped)"""
        if self.config.syntax:
            fs = bpythonparse(format(self.tokenize(self.current_line), self.formatter))
            if self.rl_history.saved_line in self.current_line:
                if self.config.curtsies_right_arrow_completion:
                    fs = fmtfuncs.on_magenta(self.rl_history.saved_line).join(fs.split(self.rl_history.saved_line))
            logger.debug('Display line %r -> %r', self.current_line, fs)
        else:
            fs = fmtstr(self.current_line)
        if hasattr(self, 'old_fs') and str(fs) != str(self.old_fs):
            pass
        self.old_fs = fs
        return fs

    @property
    def lines_for_display(self):
        """All display lines (wrapped, colored, with prompts)"""
        return self.display_lines + self.display_buffer_lines

    @property
    def display_buffer_lines(self):
        """The display lines (wrapped, colored, with prompts) for the current buffer"""
        lines = []
        for display_line in self.display_buffer:
            display_line = (func_for_letter(self.config.color_scheme['prompt_more'])(self.ps2)
                           if lines else
                           func_for_letter(self.config.color_scheme['prompt'])(self.ps1)) + display_line
            for line in paint.display_linize(display_line, self.width):
                lines.append(line)
        return lines

    @property
    def display_line_with_prompt(self):
        """colored line with prompt"""
        return (func_for_letter(self.config.color_scheme['prompt'])(self.ps1)
                if self.done else
                func_for_letter(self.config.color_scheme['prompt_more'])(self.ps2)) + self.current_line_formatted

    @property
    def current_cursor_line_without_suggestion(self):
        """Current line, either output/input or Python prompt + code"""
        value = (self.current_output_line +
                ('' if self.coderunner.running else self.display_line_with_prompt))
        logger.debug('current cursor line: %r', value)
        return value

    @property
    def current_cursor_line(self):
        if self.config.curtsies_right_arrow_completion:
            return self.current_cursor_line_without_suggestion + fmtfuncs.bold(fmtfuncs.dark((self.current_suggestion)))
        else:
            return self.current_cursor_line_without_suggestion

    @property
    def current_suggestion(self):
        matches = [e for e in self.rl_history.entries if e.startswith(self.current_line) and self.current_line]
        return matches[-1][len(self.current_line):] if matches else ''

    @property
    def current_output_line(self):
        """line of output currently being written, and stdin typed"""
        return self.current_stdouterr_line + self.stdin.current_line

    @current_output_line.setter
    def current_output_line(self, value):
        self.current_stdouterr_line = ''
        self.stdin.current_line = '\n'

    def paint(self, about_to_exit=False, user_quit=False):
        """Returns an array of min_height or more rows and width columns, plus cursor position

        Paints the entire screen - ideally the terminal display layer will take a diff and only
        write to the screen in portions that have changed, but the idea is that we don't need
        to worry about that here, instead every frame is completely redrawn because
        less state is cool!
        """
        # The hairiest function in the curtsies - a cleanup would be great.

        if about_to_exit:
            self.clean_up_current_line_for_exit() # exception to not changing state!

        width, min_height = self.width, self.height
        show_status_bar = bool(self.status_bar._message) or (self.config.curtsies_fill_terminal or self.status_bar.has_focus)
        if show_status_bar:
            min_height -= 1

        current_line_start_row = len(self.lines_for_display) - max(0, self.scroll_offset)
        #current_line_start_row = len(self.lines_for_display) - self.scroll_offset
        if self.request_paint_to_clear_screen: # or show_status_bar and about_to_exit ?
            self.request_paint_to_clear_screen = False
            if self.config.curtsies_fill_terminal: #TODO clean up this logic - really necessary check?
                arr = FSArray(self.height - 1 + current_line_start_row, width)
            else:
                arr = FSArray(self.height + current_line_start_row, width)
        else:
            arr = FSArray(0, width)
        #TODO test case of current line filling up the whole screen (there aren't enough rows to show it)

        if current_line_start_row < 0: #if current line trying to be drawn off the top of the screen
            logger.debug('#<---History contiguity broken by rewind--->')
            msg = "#<---History contiguity broken by rewind--->"
            arr[0, 0:min(len(msg), width)] = [msg[:width]]

            # move screen back up a screen minus a line
            while current_line_start_row < 0:
                self.scroll_offset = self.scroll_offset - self.height
                current_line_start_row = len(self.lines_for_display) - max(-1, self.scroll_offset)

            history = paint.paint_history(max(0, current_line_start_row - 1), width, self.lines_for_display)
            arr[1:history.height+1,:history.width] = history

            if arr.height <= min_height:
                arr[min_height, 0] = ' ' # force scroll down to hide broken history message
        else:
            history = paint.paint_history(current_line_start_row, width, self.lines_for_display)
            arr[:history.height,:history.width] = history

        current_line = paint.paint_current_line(min_height, width, self.current_cursor_line)
        if user_quit: # quit() or exit() in interp
            current_line_start_row = current_line_start_row - current_line.height
        logger.debug("---current line row slice %r, %r", current_line_start_row, current_line_start_row + current_line.height)
        logger.debug("---current line col slice %r, %r", 0, current_line.width)
        arr[current_line_start_row:current_line_start_row + current_line.height,
            0:current_line.width] = current_line

        if current_line.height > min_height:
            return arr, (0, 0) # short circuit, no room for infobox

        lines = paint.display_linize(self.current_cursor_line+'X', width)
                                       # extra character for space for the cursor
        current_line_end_row = current_line_start_row + len(lines) - 1

        if self.stdin.has_focus:
            cursor_row, cursor_column = divmod(len(self.current_stdouterr_line) + self.stdin.cursor_offset, width)
            assert cursor_column >= 0, cursor_column
        elif self.coderunner.running: #TODO does this ever happen?
            cursor_row, cursor_column = divmod(len(self.current_cursor_line_without_suggestion) + self.cursor_offset, width)
            assert cursor_column >= 0, (cursor_column, len(self.current_cursor_line), len(self.current_line), self.cursor_offset)
        else:
            cursor_row, cursor_column = divmod(len(self.current_cursor_line_without_suggestion) - len(self.current_line) + self.cursor_offset, width)
            assert cursor_column >= 0, (cursor_column, len(self.current_cursor_line), len(self.current_line), self.cursor_offset)
        cursor_row += current_line_start_row

        if self.list_win_visible:
            logger.debug('infobox display code running')
            visible_space_above = history.height
            visible_space_below = min_height - current_line_end_row - 1

            info_max_rows = max(visible_space_above, visible_space_below)
            infobox = paint.paint_infobox(info_max_rows, int(width * self.config.cli_suggestion_width), self.matches_iter.matches, self.argspec, self.current_match, self.docstring, self.config, self.matches_iter.completer.format)

            if visible_space_above >= infobox.height and self.config.curtsies_list_above:
                arr[current_line_start_row - infobox.height:current_line_start_row, 0:infobox.width] = infobox
            else:
                arr[current_line_end_row + 1:current_line_end_row + 1 + infobox.height, 0:infobox.width] = infobox
                logger.debug('slamming infobox of shape %r into arr of shape %r', infobox.shape, arr.shape)

        logger.debug('about to exit: %r', about_to_exit)
        if show_status_bar:
            if self.config.curtsies_fill_terminal:
                if about_to_exit:
                    arr[max(arr.height, min_height), :] = FSArray(1, width)
                else:
                    arr[max(arr.height, min_height), :] = paint.paint_statusbar(1, width, self.status_bar.current_line, self.config)

                    if self.presentation_mode:
                        rows = arr.height
                        columns = arr.width
                        last_key_box = paint.paint_last_events(rows, columns, [events.pp_event(x) for x in self.last_events if x])
                        arr[arr.height-last_key_box.height:arr.height, arr.width-last_key_box.width:arr.width] = last_key_box
            else:
                statusbar_row = min_height + 1 if arr.height == min_height else arr.height
                if about_to_exit:
                    arr[statusbar_row, :] = FSArray(1, width)
                else:
                    arr[statusbar_row, :] = paint.paint_statusbar(1, width, self.status_bar.current_line, self.config)

        if self.config.color_scheme['background'] not in ('d', 'D'):
            for r in range(arr.height):
                arr[r] = fmtstr(arr[r], bg=color_for_letter(self.config.color_scheme['background']))
        logger.debug('returning arr of size %r', arr.shape)
        logger.debug('cursor pos: %r', (cursor_row, cursor_column))
        return arr, (cursor_row, cursor_column)


    @contextlib.contextmanager
    def in_paste_mode(self):
        orig_value = self.paste_mode
        self.paste_mode = True
        yield
        self.paste_mode = orig_value

    ## Debugging shims, good example of embedding a Repl in other code
    def dumb_print_output(self):
        arr, cpos = self.paint()
        arr[cpos[0]:cpos[0]+1, cpos[1]:cpos[1]+1] = ['~']
        def my_print(msg):
            self.orig_stdout.write(str(msg)+'\n')
        my_print('X'*(self.width+8))
        my_print(' use "/" for enter '.center(self.width+8, 'X'))
        my_print(' use "\\" for rewind '.center(self.width+8, 'X'))
        my_print(' use "|" to raise an error '.center(self.width+8, 'X'))
        my_print(' use "$" to pastebin '.center(self.width+8, 'X'))
        my_print(' "~" is the cursor '.center(self.width+8, 'X'))
        my_print('X'*(self.width+8))
        my_print('X``'+('`'*(self.width+2))+'``X')
        for line in arr:
            my_print('X```'+line.ljust(self.width)+'```X')
        logger.debug('line:')
        logger.debug(repr(line))
        my_print('X``'+('`'*(self.width+2))+'``X')
        my_print('X'*(self.width+8))
        return max(len(arr) - self.height, 0)

    def dumb_input(self, requested_refreshes=[]):
        chars = list(self.orig_stdin.readline()[:-1])
        while chars or requested_refreshes:
            if requested_refreshes:
                requested_refreshes.pop()
                self.process_event(events.RefreshRequestEvent())
                continue
            c = chars.pop(0)
            if c in '/':
                c = '\n'
            elif c in '\\':
                c = ''
            elif c in '|':
                def r(): raise Exception('errors in other threads should look like this')
                t = threading.Thread(target=r)
                t.daemon = True
                t.start()
            elif c in '$':
                c = key_dispatch[self.config.pastebin_key][0]
            self.process_event(c)

    def __repr__(self):
        s = ''
        s += '<Repl\n'
        s += " cursor_offset:" + repr(self.cursor_offset) + '\n'
        s += " num display lines:" + repr(len(self.display_lines)) + '\n'
        s += " lines scrolled down:" + repr(self.scroll_offset) + '\n'
        s += '>'
        return s

    ## Provided for bpython.repl.Repl
    def _get_current_line(self):
        return self._current_line
    def _set_current_line(self, line):
        self._current_line = line
    current_line = property(_get_current_line, _set_current_line, None,
                            "The current line")
    def echo(self, msg, redraw=True):
        """
        Notification that redrawing the current line is necessary (we don't
        care, since we always redraw the whole screen)

        Supposed to parse and echo a formatted string with appropriate attributes.
        It's not supposed to update the screen if it's reevaluating the code (as it
        does with undo)."""
        logger.debug("echo called with %r" % msg)
    @property
    def cpos(self):
        "many WATs were had - it's the pos from the end of the line back"""
        return len(self.current_line) - self.cursor_offset
    def reprint_line(self, lineno, tokens):
        logger.debug("calling reprint line with %r %r", lineno, tokens)
        if self.config.syntax:
            self.display_buffer[lineno] = bpythonparse(format(tokens, self.formatter))
    def reevaluate(self, insert_into_history=False):
        """bpython.Repl.undo calls this"""
        old_logical_lines = self.history
        self.history = []
        self.display_lines = []

        if not self.weak_rewind:
            self.interp = code.InteractiveInterpreter()
            self.coderunner.interp = self.interp

        self.buffer = []
        self.display_buffer = []
        self.highlighted_paren = None

        self.reevaluating = True
        sys.stdin = ReevaluateFakeStdin(self.stdin, self)
        for line in old_logical_lines:
            self.current_line = line
            self.on_enter(insert_into_history=insert_into_history)
            while self.fake_refresh_requested:
                self.fake_refresh_requested = False
                self.process_event(events.RefreshRequestEvent())
        sys.stdin = self.stdin
        self.reevaluating = False

        self.cursor_offset = 0
        self.current_line = ''

    def getstdout(self):
        lines = self.lines_for_display + [self.current_line_formatted]
        s = '\n'.join([x.s if isinstance(x, FmtStr) else x for x in lines]
                     ) if lines else ''
        return s

    def focus_on_subprocess(self, args):
        import blessings
        prev_sigwinch_handler = signal.getsignal(signal.SIGWINCH)
        try:
            signal.signal(signal.SIGWINCH, self.orig_sigwinch_handler)
            with Termmode(self.orig_stdin, self.orig_tcattrs):
                terminal = blessings.Terminal(stream=sys.__stdout__)
                with terminal.fullscreen():
                    sys.__stdout__.write(terminal.save)
                    sys.__stdout__.write(terminal.move(0, 0))
                    sys.__stdout__.flush()
                    p = subprocess.Popen(args,
                                         stdin=self.orig_stdin,
                                         stderr=sys.__stderr__,
                                         stdout=sys.__stdout__)
                    p.wait()
                    sys.__stdout__.write(terminal.restore)
                    sys.__stdout__.flush()
        finally:
            signal.signal(signal.SIGWINCH, prev_sigwinch_handler)

    def pager(self, text):
        command = os.environ.get('PAGER', 'less -r').split()
        with tempfile.NamedTemporaryFile() as tmp:
            tmp.write(text)
            tmp.flush()
            self.focus_on_subprocess(command + [tmp.name])

    def help_text(self):
        return self.version_help_text() + '\n' + self.key_help_text()

    def version_help_text(self):
        return (('bpython-curtsies version %s' % bpython.__version__) + ' ' +
                ('using curtsies version %s' % curtsies.__version__) + '\n' +
                HELP_MESSAGE.format(config_file_location=default_config_path(),
                                    example_config_url='https://raw.githubusercontent.com/bpython/bpython/master/sample-config',
                                    config=self.config)
                )

    def key_help_text(self):
        NOT_IMPLEMENTED = ['suspend', 'cut to buffer', 'search', 'last output', 'yank from buffer', 'cut to buffer']
        pairs = []
        pairs.append(['complete history suggestion', 'right arrow at end of line'])
        pairs.append(['previous match with current line', 'up arrow'])
        for functionality, key in [(attr[:-4].replace('_', ' '), getattr(self.config, attr))
                                   for attr in self.config.__dict__
                                   if attr.endswith('key')]:
            if functionality in NOT_IMPLEMENTED: key = "Not Implemented"
            if key == '': key = 'Disabled'

            pairs.append([functionality, key])

        max_func = max(len(func) for func, key in pairs)
        return '\n'.join('%s : %s' % (func.rjust(max_func), key) for func, key in pairs)

def is_nop(char):
    return unicodedata.category(unicode(char)) == 'Cc'

def compress_paste_event(paste_event):
    """If all events in a paste event are identical and not simple characters, returns one of them

    Useful for when the UI is running so slowly that repeated keypresses end up in a paste event.
    If we value not getting delayed and assume the user is holding down a key to produce such frequent
    key events, it makes sense to drop some of the events.
    """
    if not all(paste_event.events[0] == e for e in paste_event.events):
        return None
    event = paste_event.events[0]
    if len(event) > 1:# basically "is there a special curtsies names for this key?"
        return event
    else:
        return None

def simple_repl():
    refreshes = []
    def request_refresh():
        refreshes.append(1)
    with Repl(request_refresh=request_refresh) as r:
        r.width = 50
        r.height = 10
        while True:
            [_ for _ in importcompletion.find_iterator]
            r.dumb_print_output()
            r.dumb_input(refreshes)

if __name__ == '__main__':
    simple_repl()<|MERGE_RESOLUTION|>--- conflicted
+++ resolved
@@ -455,13 +455,9 @@
             g.switch()
         elif e in key_dispatch[self.config.external_editor_key]:
             self.send_session_to_external_editor()
-<<<<<<< HEAD
             self.rl_history.reset()
-        elif e in ["<Ctrl-x>"]:
-=======
         #TODO add PAD keys hack as in bpython.cli
         elif e in key_dispatch[self.config.edit_current_block_key]:
->>>>>>> 5a198649
             self.send_current_block_to_external_editor()
         elif e in ["<ESC>"]: #ESC
             pass
