from collections import namedtuple
import inspect
from bpython._py3compat import py3

try:
    import unittest2 as unittest
except ImportError:
    import unittest

try:
    import jedi
    has_jedi = True
except ImportError:
    has_jedi = False

from bpython import autocomplete
from bpython.test import mock


class TestSafeEval(unittest.TestCase):
    def test_catches_syntax_error(self):
        self.assertRaises(autocomplete.EvaluationError,
                          autocomplete.safe_eval, '1re', {})


class TestFormatters(unittest.TestCase):

    def test_filename(self):
        completer = autocomplete.FilenameCompletion()
        last_part_of_filename = completer.format
        self.assertEqual(last_part_of_filename('abc'), 'abc')
        self.assertEqual(last_part_of_filename('abc/'), 'abc/')
        self.assertEqual(last_part_of_filename('abc/efg'), 'efg')
        self.assertEqual(last_part_of_filename('abc/efg/'), 'efg/')
        self.assertEqual(last_part_of_filename('/abc'), 'abc')
        self.assertEqual(last_part_of_filename('ab.c/e.f.g/'), 'e.f.g/')

    def test_attribute(self):
        self.assertEqual(autocomplete.after_last_dot('abc.edf'), 'edf')


def completer(matches):
    mock_completer = autocomplete.BaseCompletionType()
    mock_completer.matches = mock.Mock(return_value=matches)
    return mock_completer


class TestGetCompleter(unittest.TestCase):

    def test_no_completers(self):
        self.assertTupleEqual(autocomplete.get_completer([], 0, ''),
                              ([], None))

    def test_one_completer_without_matches_returns_empty_list_and_none(self):
        a = completer([])
        self.assertTupleEqual(autocomplete.get_completer([a], 0, ''),
                              ([], None))

    def test_one_completer_returns_matches_and_completer(self):
        a = completer(['a'])
        self.assertTupleEqual(autocomplete.get_completer([a], 0, ''),
                              (['a'], a))

    def test_two_completers_with_matches_returns_first_matches(self):
        a = completer(['a'])
        b = completer(['b'])
        self.assertEqual(autocomplete.get_completer([a, b], 0, ''), (['a'], a))

    def test_first_non_none_completer_matches_are_returned(self):
        a = completer([])
        b = completer(['a'])
        self.assertEqual(autocomplete.get_completer([a, b], 0, ''), ([], None))

    def test_only_completer_returns_None(self):
        a = completer(None)
        self.assertEqual(autocomplete.get_completer([a], 0, ''), ([], None))

    def test_first_completer_returns_None(self):
        a = completer(None)
        b = completer(['a'])
        self.assertEqual(autocomplete.get_completer([a, b], 0, ''), (['a'], b))


class TestCumulativeCompleter(unittest.TestCase):

    def completer(self, matches, ):
        mock_completer = autocomplete.BaseCompletionType()
        mock_completer.matches = mock.Mock(return_value=matches)
        return mock_completer

    def test_no_completers_fails(self):
        with self.assertRaises(ValueError):
            autocomplete.CumulativeCompleter([])

    def test_one_empty_completer_returns_empty(self):
        a = self.completer([])
        cumulative = autocomplete.CumulativeCompleter([a])
        self.assertEqual(cumulative.matches(3, 'abc'), set())

    def test_one_none_completer_returns_empty(self):
        a = self.completer(None)
        cumulative = autocomplete.CumulativeCompleter([a])
        self.assertEqual(cumulative.matches(3, 'abc'), set())

    def test_two_completers_get_both(self):
        a = self.completer(['a'])
        b = self.completer(['b'])
        cumulative = autocomplete.CumulativeCompleter([a, b])
        self.assertEqual(cumulative.matches(3, 'abc'), set(['a', 'b']))


class TestFilenameCompletion(unittest.TestCase):

    def setUp(self):
        self.completer = autocomplete.FilenameCompletion()

    def test_locate_fails_when_not_in_string(self):
        self.assertEqual(self.completer.locate(4, "abcd"), None)

    def test_locate_succeeds_when_in_string(self):
        self.assertEqual(self.completer.locate(4, "a'bc'd"), (2, 4, 'bc'))

    @mock.patch('bpython.autocomplete.glob', new=lambda text: [])
    def test_match_returns_none_if_not_in_string(self):
        self.assertEqual(self.completer.matches(2, 'abcd'), None)

    @mock.patch('bpython.autocomplete.glob', new=lambda text: [])
    def test_match_returns_empty_list_when_no_files(self):
        self.assertEqual(self.completer.matches(2, '"a'), set())

    @mock.patch('bpython.autocomplete.glob',
                new=lambda text: ['abcde', 'aaaaa'])
    @mock.patch('os.path.expanduser', new=lambda text: text)
    @mock.patch('os.path.isdir', new=lambda text: False)
    @mock.patch('os.path.sep', new='/')
    def test_match_returns_files_when_files_exist(self):
        self.assertEqual(sorted(self.completer.matches(2, '"x')),
                         ['aaaaa', 'abcde'])

    @mock.patch('bpython.autocomplete.glob',
                new=lambda text: ['abcde', 'aaaaa'])
    @mock.patch('os.path.expanduser', new=lambda text: text)
    @mock.patch('os.path.isdir', new=lambda text: True)
    @mock.patch('os.path.sep', new='/')
    def test_match_returns_dirs_when_dirs_exist(self):
        self.assertEqual(sorted(self.completer.matches(2, '"x')),
                         ['aaaaa/', 'abcde/'])

    @mock.patch('bpython.autocomplete.glob',
                new=lambda text: ['/expand/ed/abcde', '/expand/ed/aaaaa'])
    @mock.patch('os.path.expanduser',
                new=lambda text: text.replace('~', '/expand/ed'))
    @mock.patch('os.path.isdir', new=lambda text: False)
    @mock.patch('os.path.sep', new='/')
    def test_tilde_stays_pretty(self):
        self.assertEqual(sorted(self.completer.matches(4, '"~/a')),
                         ['~/aaaaa', '~/abcde'])

    @mock.patch('os.path.sep', new='/')
    def test_formatting_takes_just_last_part(self):
        self.assertEqual(self.completer.format('/hello/there/'), 'there/')
        self.assertEqual(self.completer.format('/hello/there'), 'there')


class MockNumPy(object):
    """This is a mock numpy object that raises an error when there is an atempt
    to convert it to a boolean."""

    def __nonzero__(self):
        raise ValueError("The truth value of an array with more than one "
                         "element is ambiguous. Use a.any() or a.all()")


class TestDictKeyCompletion(unittest.TestCase):

    def test_set_of_keys_returned_when_matches_found(self):
        com = autocomplete.DictKeyCompletion()
        local = {'d': {"ab": 1, "cd": 2}}
        self.assertSetEqual(com.matches(2, "d[", locals_=local),
                            set(["'ab']", "'cd']"]))

    def test_empty_set_returned_when_eval_error(self):
        com = autocomplete.DictKeyCompletion()
        local = {'e': {"ab": 1, "cd": 2}}
        self.assertSetEqual(com.matches(2, "d[", locals_=local), set())

    def test_empty_set_returned_when_not_dict_type(self):
        com = autocomplete.DictKeyCompletion()
        local = {'l': ["ab", "cd"]}
        self.assertSetEqual(com.matches(2, "l[", locals_=local), set())

    def test_obj_that_does_not_allow_conversion_to_bool(self):
        com = autocomplete.DictKeyCompletion()
        local = {'mNumPy': MockNumPy()}
        self.assertSetEqual(com.matches(7, "mNumPy[", locals_=local), set())


class Foo(object):
    a = 10

    def __init__(self):
        self.b = 20

    def method(self, x):
        pass


class TestAttrCompletion(unittest.TestCase):

    def test_att_matches_found_on_instance(self):
        com = autocomplete.AttrCompletion()
        self.assertSetEqual(com.matches(2, 'a.', locals_={'a': Foo()}),
                            set(['a.method', 'a.a', 'a.b']))


class TestMagicMethodCompletion(unittest.TestCase):

    def test_magic_methods_complete_after_double_underscores(self):
        com = autocomplete.MagicMethodCompletion()
        block = "class Something(object)\n    def __"
        self.assertSetEqual(com.matches(10, '    def __', current_block=block),
                            set(autocomplete.MAGIC_METHODS))


Comp = namedtuple('Completion', ['name', 'complete'])


@unittest.skipUnless(has_jedi, "jedi required")
class TestMultilineJediCompletion(unittest.TestCase):

    def test_returns_none_with_single_line(self):
        com = autocomplete.MultilineJediCompletion()
        self.assertEqual(com.matches(2, 'Va', current_block='Va', history=[]),
                         None)

    def test_returns_non_with_blank_second_line(self):
        com = autocomplete.MultilineJediCompletion()
        self.assertEqual(com.matches(0, '', current_block='class Foo():\n',
                                     history=['class Foo():']), None)

    def matches_from_completions(self, cursor, line, block, history,
                                 completions):
        with mock.patch('bpython.autocomplete.jedi.Script') as Script:
            script = Script.return_value
            script.completions.return_value = completions
            com = autocomplete.MultilineJediCompletion()
            return com.matches(cursor, line, current_block=block,
                               history=history)

    def test_completions_starting_with_different_letters(self):
        matches = self.matches_from_completions(
            2, ' a', 'class Foo:\n a', ['adsf'],
            [Comp('Abc', 'bc'), Comp('Cbc', 'bc')])
        self.assertEqual(matches, None)

    def test_completions_starting_with_different_cases(self):
        matches = self.matches_from_completions(
            2, ' a', 'class Foo:\n a', ['adsf'],
            [Comp('Abc', 'bc'), Comp('ade', 'de')])
        self.assertSetEqual(matches, set(['ade']))


<<<<<<< HEAD
class TestGlobalCompletion(unittest.TestCase):

    def setUp(self):
        self.com = autocomplete.GlobalCompletion()

    def test_function(self):
        def function():
            pass

        self.assertEqual(self.com.matches(8, 'function',
                                          locals_={'function': function}),
                         set(('function(', )))
=======
class TestParameterNameCompletion(unittest.TestCase):
    def test_set_of_params_returns_when_matches_found(self):
        def func(apple, apricot, banana, carrot):
            pass
        if py3:
            argspec = list(inspect.getfullargspec(func))
        else:
            argspec = list(inspect.getargspec(func))

        argspec = ["func", argspec, False]
        com=autocomplete.ParameterNameCompletion()
        self.assertSetEqual(com.matches(1, "a", argspec=argspec), set(['apple=', 'apricot=']))
        self.assertSetEqual(com.matches(2, "ba", argspec=argspec), set(['banana=']))
        self.assertSetEqual(com.matches(3, "car", argspec=argspec), set(['carrot=']))

>>>>>>> 4bacc372
<|MERGE_RESOLUTION|>--- conflicted
+++ resolved
@@ -260,7 +260,6 @@
         self.assertSetEqual(matches, set(['ade']))
 
 
-<<<<<<< HEAD
 class TestGlobalCompletion(unittest.TestCase):
 
     def setUp(self):
@@ -273,7 +272,8 @@
         self.assertEqual(self.com.matches(8, 'function',
                                           locals_={'function': function}),
                          set(('function(', )))
-=======
+
+
 class TestParameterNameCompletion(unittest.TestCase):
     def test_set_of_params_returns_when_matches_found(self):
         def func(apple, apricot, banana, carrot):
@@ -287,6 +287,4 @@
         com=autocomplete.ParameterNameCompletion()
         self.assertSetEqual(com.matches(1, "a", argspec=argspec), set(['apple=', 'apricot=']))
         self.assertSetEqual(com.matches(2, "ba", argspec=argspec), set(['banana=']))
-        self.assertSetEqual(com.matches(3, "car", argspec=argspec), set(['carrot=']))
-
->>>>>>> 4bacc372
+        self.assertSetEqual(com.matches(3, "car", argspec=argspec), set(['carrot=']))