# The MIT License
#
# Copyright (c) 2009-2010 the bpython authors.
#
# Permission is hereby granted, free of charge, to any person obtaining a copy
# of this software and associated documentation files (the "Software"), to deal
# in the Software without restriction, including without limitation the rights
# to use, copy, modify, merge, publish, distribute, sublicense, and/or sell
# copies of the Software, and to permit persons to whom the Software is
# furnished to do so, subject to the following conditions:
#
# The above copyright notice and this permission notice shall be included in
# all copies or substantial portions of the Software.
#
# THE SOFTWARE IS PROVIDED "AS IS", WITHOUT WARRANTY OF ANY KIND, EXPRESS OR
# IMPLIED, INCLUDING BUT NOT LIMITED TO THE WARRANTIES OF MERCHANTABILITY,
# FITNESS FOR A PARTICULAR PURPOSE AND NONINFRINGEMENT. IN NO EVENT SHALL THE
# AUTHORS OR COPYRIGHT HOLDERS BE LIABLE FOR ANY CLAIM, DAMAGES OR OTHER
# LIABILITY, WHETHER IN AN ACTION OF CONTRACT, TORT OR OTHERWISE, ARISING FROM,
# OUT OF OR IN CONNECTION WITH THE SOFTWARE OR THE USE OR OTHER DEALINGS IN
# THE SOFTWARE.
#

from __future__ import with_statement
import code
import codecs
import inspect
import os
import pydoc
import re
import rlcompleter
import sys
import textwrap
import traceback
from glob import glob
from itertools import takewhile
from locale import getpreferredencoding
<<<<<<< HEAD
from socket import error as socketerror
=======
from socket import error as SocketError
>>>>>>> 61cd40a6
from string import Template
from urllib import quote as urlquote
from xmlrpclib import ServerProxy, Error as XMLRPCError

from pygments.lexers import PythonLexer
from pygments.token import Token

from bpython import importcompletion, inspection
from bpython.formatter import Parenthesis

# Needed for special handling of __abstractmethods__
# abc only exists since 2.6, so check both that it exists and that it's
# the one we're expecting
try:
    import abc
    abc.ABCMeta
    has_abc = True
except (ImportError, AttributeError):
    has_abc = False

py3 = sys.version_info[0] == 3


class Interpreter(code.InteractiveInterpreter):

    def __init__(self, locals=None, encoding=None):
        """The syntaxerror callback can be set at any time and will be called
        on a caught syntax error. The purpose for this in bpython is so that
        the repl can be instantiated after the interpreter (which it
        necessarily must be with the current factoring) and then an exception
        callback can be added to the Interpeter instance afterwards - more
        specifically, this is so that autoindentation does not occur after a
        traceback."""

        self.encoding = encoding or sys.getdefaultencoding()
        self.syntaxerror_callback = None
# Unfortunately code.InteractiveInterpreter is a classic class, so no super()
        code.InteractiveInterpreter.__init__(self, locals)

    if not py3:

        def runsource(self, source, filename='<input>', symbol='single',
                      encode=True):
            if encode:
                source = '# coding: %s\n%s' % (self.encoding,
                                               source.encode(self.encoding))
            return code.InteractiveInterpreter.runsource(self, source,
                                                         filename, symbol)

    def showsyntaxerror(self, filename=None):
        """Override the regular handler, the code's copied and pasted from
        code.py, as per showtraceback, but with the syntaxerror callback called
        and the text in a pretty colour."""
        if self.syntaxerror_callback is not None:
            self.syntaxerror_callback()

        type, value, sys.last_traceback = sys.exc_info()
        sys.last_type = type
        sys.last_value = value
        if filename and type is SyntaxError:
            # Work hard to stuff the correct filename in the exception
            try:
                msg, (dummy_filename, lineno, offset, line) = value.args
            except:
                # Not the format we expect; leave it alone
                pass
            else:
                # Stuff in the right filename and right lineno
                if not py3:
                    lineno -= 1
                value = SyntaxError(msg, (filename, lineno, offset, line))
                sys.last_value = value
        list = traceback.format_exception_only(type, value)
        self.writetb(list)

    def showtraceback(self):
        """This needs to override the default traceback thing
        so it can put it into a pretty colour and maybe other
        stuff, I don't know"""
        try:
            t, v, tb = sys.exc_info()
            sys.last_type = t
            sys.last_value = v
            sys.last_traceback = tb
            tblist = traceback.extract_tb(tb)
            del tblist[:1]
            # Set the right lineno (encoding header adds an extra line)
            if not py3:
                for i, (filename, lineno, module, something) in enumerate(tblist):
                    if filename == '<input>':
                        tblist[i] = (filename, lineno - 1, module, something)

            l = traceback.format_list(tblist)
            if l:
                l.insert(0, "Traceback (most recent call last):\n")
            l[len(l):] = traceback.format_exception_only(t, v)
        finally:
            tblist = tb = None

        self.writetb(l)

    def writetb(self, lines):
        """This outputs the traceback and should be overridden for anything
        fancy."""
        for line in lines:
            self.write(line)


class History(object):

    def __init__(self, entries=None):
        if entries is None:
            self.entries = ['']
        else:
            self.entries = list(entries)
        self.index = 0
        self.saved_line = ''

    def append(self, line):
        line = line.rstrip('\n')
        if line:
            self.entries.append(line)

    def first(self):
        """Move back to the beginning of the history."""
        if not self.is_at_end:
            self.index = len(self.entries)
        return self.entries[-self.index]

    def back(self):
        """Move one step back in the history."""
        if not self.is_at_end:
            self.index += 1
        return self.entries[-self.index]

    def forward(self):
        """Move one step forward in the history."""
        if self.index > 1:
            self.index -= 1
            return self.entries[-self.index]
        else:
            self.index = 0
            return self.saved_line

    def last(self):
        """Move forward to the end of the history."""
        if not self.is_at_start:
            self.index = 0
        return self.entries[0]

    @property
    def is_at_end(self):
        return self.index >= len(self.entries) or self.index == -1

    @property
    def is_at_start(self):
        return self.index == 0

    def enter(self, line):
        if self.index == 0:
            self.saved_line = line

    @classmethod
    def from_filename(cls, filename):
        history = cls()
        history.load(filename)
        return history

    def load(self, filename, encoding):
        with codecs.open(filename, 'r', encoding, 'ignore') as hfile:
            for line in hfile:
                self.append(line)

    def reset(self):
        self.index = 0
        self.saved_line = ''

    def save(self, filename, encoding, lines=0):
        with codecs.open(filename, 'w', encoding, 'ignore') as hfile:
            for line in self.entries[-lines:]:
                hfile.write(line)
                hfile.write('\n')


class MatchesIterator(object):

    def __init__(self, current_word='', matches=[]):
        self.current_word = current_word
        self.matches = list(matches)
        self.index = -1

    def __nonzero__(self):
        return self.index != -1

    def __iter__(self):
        return self

    def current(self):
        if self.index == -1:
            raise ValueError('No current match.')
        return self.matches[self.index]

    def next(self):
        self.index = (self.index + 1) % len(self.matches)
        return self.matches[self.index]

    def previous(self):
        if self.index <= 0:
            self.index = len(self.matches)
        self.index -= 1

        return self.matches[self.index]

    def update(self, current_word='', matches=[]):
        if current_word != self.current_word:
            self.current_word = current_word
            self.matches = list(matches)
            self.index = -1


class Interaction(object):
    def __init__(self, config, statusbar=None):
        self.config = config

        if statusbar:
            self.statusbar = statusbar

    def confirm(self, s):
        raise NotImplementedError

    def notify(self, s, n=10):
        raise NotImplementedError

    def file_prompt(self, s):
        raise NotImplementedError


class Repl(object):
    """Implements the necessary guff for a Python-repl-alike interface

    The execution of the code entered and all that stuff was taken from the
    Python code module, I had to copy it instead of inheriting it, I can't
    remember why. The rest of the stuff is basically what makes it fancy.

    It reads what you type, passes it to a lexer and highlighter which
    returns a formatted string. This then gets passed to echo() which
    parses that string and prints to the curses screen in appropriate
    colours and/or bold attribute.

    The Repl class also keeps two stacks of lines that the user has typed in:
    One to be used for the undo feature. I am not happy with the way this
    works.  The only way I have been able to think of is to keep the code
    that's been typed in in memory and re-evaluate it in its entirety for each
    "undo" operation. Obviously this means some operations could be extremely
    slow.  I'm not even by any means certain that this truly represents a
    genuine "undo" implementation, but it does seem to be generally pretty
    effective.

    If anyone has any suggestions for how this could be improved, I'd be happy
    to hear them and implement it/accept a patch. I researched a bit into the
    idea of keeping the entire Python state in memory, but this really seems
    very difficult (I believe it may actually be impossible to work) and has
    its own problems too.

    The other stack is for keeping a history for pressing the up/down keys
    to go back and forth between lines.

    XXX Subclasses should implement echo, current_line, cw
    """

    def __init__(self, interp, config):
        """Initialise the repl.

        interp is a Python code.InteractiveInterpreter instance

        config is a populated bpython.config.Struct.
        """

        self.config = config
        self.cut_buffer = ''
        self.buffer = []
        self.interp = interp
        self.interp.syntaxerror_callback = self.clear_current_line
        self.match = False
        self.rl_history = History()
        self.s_hist = []
        self.history = []
        self.evaluating = False
# Use the interpreter's namespace only for the readline stuff:
        self.completer = rlcompleter.Completer(self.interp.locals)
        self.completer.attr_matches = self.attr_matches
        # Gna, Py 2.6's rlcompleter searches for __call__ inside the
        # instance instead of the type, so we monkeypatch to prevent
        # side-effects (__getattr__/__getattribute__)
        self.completer._callable_postfix = self._callable_postfix
        self.matches = []
        self.matches_iter = MatchesIterator()
        self.argspec = None
        self.current_func = None
        self.highlighted_paren = None
        self.list_win_visible = False
        self._C = {}
        self.prev_block_finished = 0
        self.interact = Interaction(self.config)
        # previous pastebin content to prevent duplicate pastes, filled on call
        # to repl.pastebin
        self.prev_pastebin_content = ''
        self.prev_pastebin_url = ''
        # Necessary to fix mercurial.ui.ui expecting sys.stderr to have this
        # attribute
        self.closed = False

        pythonhist = os.path.expanduser(self.config.hist_file)
        if os.path.exists(pythonhist):
            self.rl_history.load(pythonhist, getpreferredencoding())

    def startup(self):
        """
        Execute PYTHONSTARTUP file if it exits. Call this after front
        end-specific initialisation.
        """
        filename = os.environ.get('PYTHONSTARTUP')
        if filename and os.path.isfile(filename):
            with open(filename, 'r') as f:
                if py3:
                    self.interp.runsource(f.read(), filename, 'exec')
                else:
                    self.interp.runsource(f.read(), filename, 'exec', encode=False)

    def attr_matches(self, text):
        """Taken from rlcompleter.py and bent to my will."""

        m = re.match(r"(\w+(\.\w+)*)\.(\w*)", text)
        if not m:
            return []

        expr, attr = m.group(1, 3)
        if expr.isdigit():
            # Special case: float literal, using attrs here will result in
            # a SyntaxError
            return []
        obj = eval(expr, self.interp.locals)
        with inspection.AttrCleaner(obj):
            matches = self.attr_lookup(obj, expr, attr)
        return matches

    def attr_lookup(self, obj, expr, attr):
        """Second half of original attr_matches method factored out so it can
        be wrapped in a safe try/finally block in case anything bad happens to
        restore the original __getattribute__ method."""
        words = dir(obj)
        if hasattr(obj, '__class__'):
            words.append('__class__')
            words = words + rlcompleter.get_class_members(obj.__class__)
            if has_abc and not isinstance(obj.__class__, abc.ABCMeta):
                try:
                    words.remove('__abstractmethods__')
                except ValueError:
                    pass

        matches = []
        n = len(attr)
        for word in words:
            if word[:n] == attr and word != "__builtins__":
                matches.append("%s.%s" % (expr, word))
        return matches

    def _callable_postfix(self, value, word):
        """rlcompleter's _callable_postfix done right."""
        with inspection.AttrCleaner(value):
            if inspection.is_callable(value):
                word += '('
        return word

    def current_string(self, concatenate=False):
        """Return the current string."""
        tokens = self.tokenize(self.current_line())
        string_tokens = list(takewhile(token_is_any_of([Token.String,
                                                        Token.Text]),
                                       reversed(tokens)))
        if not string_tokens:
            return ''
        opening = string_tokens.pop()[1]
        string = list()
        for (token, value) in reversed(string_tokens):
            if token is Token.Text:
                continue
            elif opening is None:
                opening = value
            elif token is Token.String.Doc:
                string.append(value[3:-3])
                opening = None
            elif value == opening:
                opening = None
                if not concatenate:
                    string = list()
            else:
                string.append(value)

        if opening is None:
            return ''
        return ''.join(string)

    def get_object(self, name):
        attributes = name.split('.')
        obj = eval(attributes.pop(0), self.interp.locals)
        while attributes:
            with inspection.AttrCleaner(obj):
                obj = getattr(obj, attributes.pop(0))
        return obj

    def get_args(self):
        """Check if an unclosed parenthesis exists, then attempt to get the
        argspec() for it. On success, update self.argspec and return True,
        otherwise set self.argspec to None and return False"""

        self.current_func = None

        if not self.config.arg_spec:
            return False

        # Get the name of the current function and where we are in
        # the arguments
        stack = [['', 0, '']]
        try:
            for (token, value) in PythonLexer().get_tokens(
                self.current_line()):
                if token is Token.Punctuation:
                    if value in '([{':
                        stack.append(['', 0, value])
                    elif value in ')]}':
                        stack.pop()
                    elif value == ',':
                        try:
                            stack[-1][1] += 1
                        except TypeError:
                            stack[-1][1] = ''
                elif (token is Token.Name or token in Token.Name.subtypes or
                      token is Token.Operator and value == '.'):
                    stack[-1][0] += value
                elif token is Token.Operator and value == '=':
                    stack[-1][1] = stack[-1][0]
                else:
                    stack[-1][0] = ''
            while stack[-1][2] in '[{':
                stack.pop()
            _, arg_number, _ = stack.pop()
            func, _, _ = stack.pop()
        except IndexError:
            return False
        if not func:
            return False

        try:
            f = self.get_object(func)
        except (AttributeError, NameError, SyntaxError):
            return False

        if inspect.isclass(f):
            try:
                if f.__init__ is not object.__init__:
                    f = f.__init__
            except AttributeError:
                return None
        self.current_func = f

        self.argspec = inspection.getargspec(func, f)
        if self.argspec:
            self.argspec.append(arg_number)
            return True
        return False

    def get_source_of_current_name(self):
        """Return the source code of the object which is bound to the
        current name in the current input line. Return `None` if the
        source cannot be found."""
        try:
            obj = self.current_func
            if obj is None:
                line = self.current_line()
                if inspection.is_eval_safe_name(line):
                    obj = self.get_object(line)
            source = inspect.getsource(obj)
        except (AttributeError, IOError, NameError, TypeError):
            return None
        else:
            return source

    def complete(self, tab=False):
        """Construct a full list of possible completions and construct and
        display them in a window. Also check if there's an available argspec
        (via the inspect module) and bang that on top of the completions too.
        The return value is whether the list_win is visible or not."""

        self.docstring = None
        if not self.get_args():
            self.argspec = None
        elif self.current_func is not None:
            self.docstring = pydoc.getdoc(self.current_func)
            if not self.docstring:
                self.docstring = None

        cw = self.cw()
        cs = self.current_string()
        if not cw:
            self.matches = []
            self.matches_iter.update()
        if not (cw or cs):
            return bool(self.argspec)

        if cs and tab:
            # Filename completion
            self.matches = list()
            username = cs.split(os.path.sep, 1)[0]
            user_dir = os.path.expanduser(username)
            for filename in glob(os.path.expanduser(cs + '*')):
                if os.path.isdir(filename):
                    filename += os.path.sep
                if cs.startswith('~'):
                    filename = username + filename[len(user_dir):]
                self.matches.append(filename)
            self.matches_iter.update(cs, self.matches)
            return bool(self.matches)
        elif cs:
            # Do not provide suggestions inside strings, as one cannot tab
            # them so they would be really confusing.
            self.matches_iter.update()
            return False

        # Check for import completion
        e = False
        matches = importcompletion.complete(self.current_line(), cw)
        if matches is not None and not matches:
            self.matches = []
            self.matches_iter.update()
            return False

        if matches is None:
            # Nope, no import, continue with normal completion
            try:
                self.completer.complete(cw, 0)
            except Exception:
# This sucks, but it's either that or list all the exceptions that could
# possibly be raised here, so if anyone wants to do that, feel free to send me
# a patch. XXX: Make sure you raise here if you're debugging the completion
# stuff !
                e = True
            else:
                matches = self.completer.matches

        if not e and self.argspec:
            matches.extend(name + '=' for name in self.argspec[1][0]
                           if name.startswith(cw))
            if py3:
                matches.extend(name + '=' for name in self.argspec[1][4]
                               if name.startswith(cw))

# unless the first character is a _ filter out all attributes starting with a _
        if not e and not cw.split('.')[-1].startswith('_'):
            matches = [match for match in matches
                       if not match.split('.')[-1].startswith('_')]

        if e or not matches:
            self.matches = []
            self.matches_iter.update()
            if not self.argspec:
                return False
        else:
# remove duplicates
            self.matches = sorted(set(matches))


        if len(self.matches) == 1 and not self.config.auto_display_list:
            self.list_win_visible = True
            self.tab()
            return False

        self.matches_iter.update(cw, self.matches)
        return True

    def format_docstring(self, docstring, width, height):
        """Take a string and try to format it into a sane list of strings to be
        put into the suggestion box."""

        lines = docstring.split('\n')
        out = []
        i = 0
        for line in lines:
            i += 1
            if not line.strip():
                out.append('\n')
            for block in textwrap.wrap(line, width):
                out.append('  ' + block + '\n')
                if i >= height:
                    return out
                i += 1
        # Drop the last newline
        out[-1] = out[-1].rstrip()
        return out

    def next_indentation(self):
        """Return the indentation of the next line based on the current
        input buffer."""
        if self.buffer:
            indentation = next_indentation(self.buffer[-1],
                                           self.config.tab_length)
            if indentation and self.config.dedent_after > 0:
                line_is_empty = lambda line: not line.strip()
                empty_lines = takewhile(line_is_empty, reversed(self.buffer))
                if sum(1 for _ in empty_lines) >= self.config.dedent_after:
                    indentation -= 1
        else:
            indentation = 0
        return indentation

    def formatforfile(self, s):
        """Format the stdout buffer to something suitable for writing to disk,
        i.e. without >>> and ... at input lines and with "# OUT: " prepended to
        output lines."""

        def process():
            for line in s.split('\n'):
                if line.startswith('>>>') or line.startswith('...'):
                    yield line[4:]
                elif line.rstrip():
                    yield "# OUT: %s" % (line,)
        return "\n".join(process())

    def write2file(self):
        """Prompt for a filename and write the current contents of the stdout
        buffer to disk."""

        try:
            fn = self.interact.file_prompt('Save to file (Esc to cancel): ')
            if not fn:
                self.interact.notify("Save cancelled.")
                return
        except ValueError:
            self.interact.notify("Save cancelled.")
            return

        if fn.startswith('~'):
            fn = os.path.expanduser(fn)

        s = self.formatforfile(self.getstdout())

        try:
            f = open(fn, 'w')
            f.write(s)
            f.close()
        except IOError:
            self.interact.notify("Disk write error for file '%s'." % (fn, ))
        else:
            self.interact.notify('Saved to %s' % (fn, ))

    def pastebin(self, s=None):
        """Upload to a pastebin and display the URL in the status bar."""

        if s is None:
            s = self.getstdout()

        if (self.config.pastebin_confirm and
            not self.interact.confirm("Pastebin buffer? (y/N) ")):
            self.interact.notify("Pastebin aborted")
            return

        pasteservice = ServerProxy(self.config.pastebin_url)

        if s == self.prev_pastebin_content:
            self.interact.notify('Duplicate pastebin. Previous URL: ' +
                                  self.prev_pastebin_url)
            return self.prev_pastebin_url

        self.prev_pastebin_content = s

        self.interact.notify('Posting data to pastebin...')
        try:
            paste_id = pasteservice.pastes.newPaste('pycon', s)
<<<<<<< HEAD
        except (XMLRPCError, socketerror), e:
            self.interact.notify('Upload failed: %s' % e)
=======
        except (SocketError, XMLRPCError), e:
            self.interact.notify('Upload failed: %s' % (str(e), ) )
>>>>>>> 61cd40a6
            return

        paste_url_template = Template(self.config.pastebin_show_url)
        paste_id = urlquote(paste_id)
        paste_url = paste_url_template.safe_substitute(paste_id=paste_id)
        self.prev_pastebin_url = paste_url
        self.interact.notify('Pastebin URL: %s' % (paste_url, ), 10)
        return paste_url

    def push(self, s, insert_into_history=True):
        """Push a line of code onto the buffer so it can process it all
        at once when a code block ends"""
        s = s.rstrip('\n')
        self.buffer.append(s)

        if insert_into_history:
            self.rl_history.append(s)

        more = self.interp.runsource('\n'.join(self.buffer))

        if not more:
            self.buffer = []

        return more

    def undo(self, n=1):
        """Go back in the undo history n steps and call reeavluate()
        Note that in the program this is called "Rewind" because I
        want it to be clear that this is by no means a true undo
        implementation, it is merely a convenience bonus."""
        if not self.history:
            return None

        if len(self.history) < n:
            n = len(self.history)

        entries = list(self.rl_history.entries)

        self.history = self.history[:-n]

        self.reevaluate()

        self.rl_history.entries = entries

    def flush(self):
        """Olivier Grisel brought it to my attention that the logging
        module tries to call this method, since it makes assumptions
        about stdout that may not necessarily be true. The docs for
        sys.stdout say:

        "stdout and stderr needn't be built-in file objects: any
         object is acceptable as long as it has a write() method
         that takes a string argument."

        So I consider this to be a bug in logging, and this is a hack
        to fix it, unfortunately. I'm sure it's not the only module
        to do it."""

    def close(self):
        """See the flush() method docstring."""

    def tokenize(self, s, newline=False):
        """Tokenize a line of code."""

        source = '\n'.join(self.buffer + [s])
        cursor = len(source) - self.cpos
        if self.cpos:
            cursor += 1
        stack = list()
        all_tokens = list(PythonLexer().get_tokens(source))
        # Unfortunately, Pygments adds a trailing newline and strings with
        # no size, so strip them
        while not all_tokens[-1][1]:
            all_tokens.pop()
        all_tokens[-1] = (all_tokens[-1][0], all_tokens[-1][1].rstrip('\n'))
        line = pos = 0
        parens = dict(zip('{([', '})]'))
        line_tokens = list()
        saved_tokens = list()
        search_for_paren = True
        for (token, value) in split_lines(all_tokens):
            pos += len(value)
            if token is Token.Text and value == '\n':
                line += 1
                # Remove trailing newline
                line_tokens = list()
                saved_tokens = list()
                continue
            line_tokens.append((token, value))
            saved_tokens.append((token, value))
            if not search_for_paren:
                continue
            under_cursor = (pos == cursor)
            if token is Token.Punctuation:
                if value in parens:
                    if under_cursor:
                        line_tokens[-1] = (Parenthesis.UnderCursor, value)
                        # Push marker on the stack
                        stack.append((Parenthesis, value))
                    else:
                        stack.append((line, len(line_tokens) - 1,
                                      line_tokens, value))
                elif value in parens.itervalues():
                    saved_stack = list(stack)
                    try:
                        while True:
                            opening = stack.pop()
                            if parens[opening[-1]] == value:
                                break
                    except IndexError:
                        # SyntaxError.. more closed parentheses than
                        # opened or a wrong closing paren
                        opening = None
                        if not saved_stack:
                            search_for_paren = False
                        else:
                            stack = saved_stack
                    if opening and opening[0] is Parenthesis:
                        # Marker found
                        line_tokens[-1] = (Parenthesis, value)
                        search_for_paren = False
                    elif opening and under_cursor and not newline:
                        if self.cpos:
                            line_tokens[-1] = (Parenthesis.UnderCursor, value)
                        else:
                            # The cursor is at the end of line and next to
                            # the paren, so it doesn't reverse the paren.
                            # Therefore, we insert the Parenthesis token
                            # here instead of the Parenthesis.UnderCursor
                            # token.
                            line_tokens[-1] = (Parenthesis, value)
                        (lineno, i, tokens, opening) = opening
                        if lineno == len(self.buffer):
                            self.highlighted_paren = (lineno, saved_tokens)
                            line_tokens[i] = (Parenthesis, opening)
                        else:
                            self.highlighted_paren = (lineno, list(tokens))
                            # We need to redraw a line
                            tokens[i] = (Parenthesis, opening)
                            self.reprint_line(lineno, tokens)
                        search_for_paren = False
                elif under_cursor:
                    search_for_paren = False
        if line != len(self.buffer):
            return list()
        return line_tokens

    def clear_current_line(self):
        """This is used as the exception callback for the Interpreter instance.
        It prevents autoindentation from occuring after a traceback."""


def next_indentation(line, tab_length):
    """Given a code line, return the indentation of the next line."""
    line = line.expandtabs(tab_length)
    indentation = (len(line) - len(line.lstrip(' '))) // tab_length
    if line.rstrip().endswith(':'):
        indentation += 1
    return indentation


def next_token_inside_string(s, inside_string):
    """Given a code string s and an initial state inside_string, return
    whether the next token will be inside a string or not."""
    for token, value in PythonLexer().get_tokens(s):
        if token is Token.String:
            value = value.lstrip('bBrRuU')
            if value in ['"""', "'''", '"', "'"]:
                if not inside_string:
                    inside_string = value
                elif value == inside_string:
                    inside_string = False
    return inside_string


def split_lines(tokens):
    for (token, value) in tokens:
        if not value:
            continue
        while value:
            head, newline, value = value.partition('\n')
            yield (token, head)
            if newline:
                yield (Token.Text, newline)


def token_is(token_type):
    """Return a callable object that returns whether a token is of the
    given type `token_type`."""

    def token_is_type(token):
        """Return whether a token is of a certain type or not."""
        token = token[0]
        while token is not token_type and token.parent:
            token = token.parent
        return token is token_type

    return token_is_type


def token_is_any_of(token_types):
    """Return a callable object that returns whether a token is any of the
    given types `token_types`."""
    is_token_types = map(token_is, token_types)

    def token_is_any_of(token):
        return any(check(token) for check in is_token_types)

    return token_is_any_of<|MERGE_RESOLUTION|>--- conflicted
+++ resolved
@@ -35,11 +35,7 @@
 from glob import glob
 from itertools import takewhile
 from locale import getpreferredencoding
-<<<<<<< HEAD
-from socket import error as socketerror
-=======
 from socket import error as SocketError
->>>>>>> 61cd40a6
 from string import Template
 from urllib import quote as urlquote
 from xmlrpclib import ServerProxy, Error as XMLRPCError
@@ -718,13 +714,8 @@
         self.interact.notify('Posting data to pastebin...')
         try:
             paste_id = pasteservice.pastes.newPaste('pycon', s)
-<<<<<<< HEAD
-        except (XMLRPCError, socketerror), e:
-            self.interact.notify('Upload failed: %s' % e)
-=======
         except (SocketError, XMLRPCError), e:
             self.interact.notify('Upload failed: %s' % (str(e), ) )
->>>>>>> 61cd40a6
             return
 
         paste_url_template = Template(self.config.pastebin_show_url)
